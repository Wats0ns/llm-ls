use clap::Parser;
use config::{load_config, LlmLsConfig};
use custom_types::llm_ls::{
    AcceptCompletionParams, Backend, Completion, FimParams, GetCompletionsParams,
    GetCompletionsResult, Ide, RejectCompletionParams, TokenizerConfig,
};
use language_id::LanguageId;
use retrieval::{Snippet, SnippetRetriever};
use ropey::Rope;
use serde::{Deserialize, Serialize};
use serde_json::{json, Map, Value};
use std::collections::HashMap;
use std::fmt::Display;
use std::path::{Path, PathBuf};
use std::sync::Arc;
use std::time::Duration;
use tinyvec_embed::db::{Compare, FilterBuilder};
use tokenizers::Tokenizer;
use tokio::io::AsyncWriteExt;
use tokio::net::TcpListener;
use tokio::sync::{oneshot, RwLock};
use tokio::task::JoinHandle;
use tokio::time::Instant;
use tower_lsp::jsonrpc::Result as LspResult;
use tower_lsp::lsp_types::notification::Progress;
use tower_lsp::lsp_types::request::WorkDoneProgressCreate;
use tower_lsp::lsp_types::*;
use tower_lsp::{Client, LanguageServer, LspService, Server};
use tracing::{debug, error, info, info_span, warn, Instrument};
use tracing_appender::rolling;
use tracing_subscriber::EnvFilter;
use uuid::Uuid;

use crate::backend::{build_body, build_headers, parse_generations};
use crate::document::Document;
use crate::error::{internal_error, Error, Result};
use crate::retrieval::BuildFrom;

mod backend;
mod config;
mod document;
mod error;
mod language_id;
mod retrieval;

const MAX_WARNING_REPEAT: Duration = Duration::from_secs(3_600);
pub const NAME: &str = "llm-ls";
pub const VERSION: &str = env!("CARGO_PKG_VERSION");

fn get_position_idx(rope: &Rope, row: usize, col: usize) -> Result<usize> {
    Ok(rope.try_line_to_char(row)?
        + col.min(
            rope.get_line(row.min(rope.len_lines().saturating_sub(1)))
                .ok_or(Error::OutOfBoundLine(row))?
                .len_chars()
                .saturating_sub(1),
        ))
}

#[derive(Debug, PartialEq, Eq, Serialize, Deserialize)]
enum CompletionType {
    Empty,
    SingleLine,
    MultiLine,
}

impl Display for CompletionType {
    fn fmt(&self, f: &mut std::fmt::Formatter<'_>) -> std::fmt::Result {
        match self {
            CompletionType::Empty => write!(f, "empty"),
            CompletionType::SingleLine => write!(f, "single_line"),
            CompletionType::MultiLine => write!(f, "multi_line"),
        }
    }
}

fn should_complete(document: &Document, position: Position) -> Result<CompletionType> {
    let row = position.line as usize;
    let column = position.character as usize;
    if document.text.len_chars() == 0 {
        warn!("Document is empty");
        return Ok(CompletionType::Empty);
    }
    if let Some(tree) = &document.tree {
        let current_node = tree.root_node().descendant_for_point_range(
            tree_sitter::Point { row, column },
            tree_sitter::Point {
                row,
                column: column + 1,
            },
        );
        if let Some(node) = current_node {
            if node == tree.root_node() {
                return Ok(CompletionType::MultiLine);
            }
            let start = node.start_position();
            let end = node.end_position();
            let mut start_offset = get_position_idx(&document.text, start.row, start.column)?;
            let mut end_offset = get_position_idx(&document.text, end.row, end.column)? - 1;
            let start_char = document
                .text
                .get_char(start_offset.min(document.text.len_chars().saturating_sub(1)))
                .ok_or(Error::OutOfBoundIndexing(start_offset))?;
            let end_char = document
                .text
                .get_char(end_offset.min(document.text.len_chars().saturating_sub(1)))
                .ok_or(Error::OutOfBoundIndexing(end_offset))?;
            if !start_char.is_whitespace() {
                start_offset += 1;
            }
            if !end_char.is_whitespace() {
                end_offset -= 1;
            }
            if start_offset >= end_offset {
                return Ok(CompletionType::SingleLine);
            }
            let slice = document
                .text
                .get_slice(start_offset..end_offset)
                .ok_or(Error::OutOfBoundSlice(start_offset, end_offset))?;
            if slice.to_string().trim().is_empty() {
                return Ok(CompletionType::MultiLine);
            }
        }
    }
    let start_idx = document.text.try_line_to_char(row)?;
    // XXX: We treat the end of a document as a newline
    let next_char = document.text.get_char(start_idx + column).unwrap_or('\n');
    if next_char.is_whitespace() {
        Ok(CompletionType::SingleLine)
    } else {
        Ok(CompletionType::Empty)
    }
}

#[derive(Debug, Serialize, Deserialize)]
pub struct Generation {
    generated_text: String,
}

struct LlmService {
    cache_dir: PathBuf,
    client: Client,
    config: Arc<LlmLsConfig>,
    document_map: Arc<RwLock<HashMap<String, Document>>>,
    http_client: reqwest::Client,
    unsafe_http_client: reqwest::Client,
    workspace_folders: Arc<RwLock<Option<Vec<WorkspaceFolder>>>>,
    tokenizer_map: Arc<RwLock<HashMap<String, Arc<Tokenizer>>>>,
    unauthenticated_warn_at: Arc<RwLock<Instant>>,
    snippet_retriever: Arc<RwLock<SnippetRetriever>>,
    supports_progress_bar: Arc<RwLock<bool>>,
    cancel_snippet_build_tx: Arc<RwLock<Option<oneshot::Sender<()>>>>,
    indexation_handle: Arc<RwLock<Option<JoinHandle<()>>>>,
}

fn build_context_header(language_id: LanguageId, snippets: Vec<Snippet>) -> String {
    if snippets.is_empty() {
        return String::new();
    }
    let comment = language_id.get_language_comment();
    let mut header = vec![comment.comment_string(
        "Below are some relevant code snippets contained in this project's files:".to_owned(),
    )];
    for snippet in snippets {
        header.push(comment.comment_string("--------------".to_owned()));
        header.push(comment.comment_string(format!("snippet from: {}", snippet.file_url)));
        header.push(comment.comment_string("--------------".to_owned()));
        header.push(
            snippet
                .code
                .lines()
                .map(|l| comment.comment_string(l.to_owned()))
                .collect::<Vec<String>>()
                .join("\n"),
        );
        header.push(comment.comment_string("--------------".to_owned()));
    }
    let mut header = header.join("\n");
    header.push('\n');
    header
}

#[allow(clippy::too_many_arguments)]
async fn build_prompt(
    pos: Position,
    text: &Rope,
    fim: &FimParams,
    tokenizer: Option<Arc<Tokenizer>>,
    context_window: usize,
    file_url: &str,
    language_id: LanguageId,
    snippet_retriever: Arc<RwLock<SnippetRetriever>>,
    target_workspace: &str,
) -> Result<String> {
    let t = Instant::now();
    if fim.enabled {
        let mut remaining_token_count = context_window - 3; // account for FIM tokens
        let mut before_iter = text.lines_at(pos.line as usize + 1).reversed();
        let mut after_iter = text.lines_at(pos.line as usize);
        let mut before_line = before_iter.next();
        if let Some(line) = before_line {
            let col = (pos.character as usize).clamp(0, line.len_chars());
            before_line = Some(line.slice(0..col));
        }
        let mut after_line = after_iter.next();
        if let Some(line) = after_line {
            let col = (pos.character as usize).clamp(0, line.len_chars());
            after_line = Some(line.slice(col..));
        }
        let mut before = vec![];
        let mut after = String::new();
        while before_line.is_some() || after_line.is_some() {
            if let Some(before_line) = before_line {
                let before_line = before_line.to_string();
                let tokens = if let Some(tokenizer) = tokenizer.clone() {
                    tokenizer.encode(before_line.clone(), false)?.len()
                } else {
                    before_line.len()
                };
                if tokens > remaining_token_count {
                    break;
                }
                remaining_token_count -= tokens;
                before.push(before_line);
            }
            if let Some(after_line) = after_line {
                let after_line = after_line.to_string();
                let tokens = if let Some(tokenizer) = tokenizer.clone() {
                    tokenizer.encode(after_line.clone(), false)?.len()
                } else {
                    after_line.len()
                };
                if tokens > remaining_token_count {
                    break;
                }
                remaining_token_count -= tokens;
                after.push_str(&after_line);
            }
            before_line = before_iter.next();
            after_line = after_iter.next();
        }
        let before = before.into_iter().rev().collect::<Vec<_>>().join("");
        let query = snippet_retriever
            .read()
            .await
            .build_query(
                format!("{before}{after}"),
                BuildFrom::Cursor {
                    cursor_position: before.len(),
                },
            )
            .await?;
        let snippets = snippet_retriever
            .read()
            .await
            .search(
                &query,
                Some(FilterBuilder::new().comparison(
                    "file_url".to_owned(),
                    Compare::Neq,
                    file_url.into(),
                )),
                target_workspace
            )
            .await?;
        let context_header = build_context_header(language_id, snippets);
        let prompt = format!(
            "{}{context_header}{before}{}{after}{}",
            fim.prefix, fim.suffix, fim.middle
        );
        let time = t.elapsed().as_millis();
        info!(prompt, build_prompt_ms = time, "built prompt in {time} ms");
        Ok(prompt)
    } else {
        let mut remaining_token_count = context_window;
        let mut before = vec![];
        let mut first = true;
        for mut line in text.lines_at(pos.line as usize + 1).reversed() {
            if first {
                let col = (pos.character as usize).clamp(0, line.len_chars());
                line = line.slice(0..col);
                first = false;
            }
            let line = line.to_string();
            let tokens = if let Some(tokenizer) = tokenizer.clone() {
                tokenizer.encode(line.clone(), false)?.len()
            } else {
                line.len()
            };
            if tokens > remaining_token_count {
                break;
            }
            remaining_token_count -= tokens;
            before.push(line);
        }
        let prompt = before.into_iter().rev().collect::<Vec<_>>().join("");
        let query = snippet_retriever
            .read()
            .await
            .build_query(prompt.clone(), BuildFrom::End)
            .await?;
        let snippets = snippet_retriever
            .read()
            .await
            .search(
                &query,
                Some(FilterBuilder::new().comparison(
                    "file_url".to_owned(),
                    Compare::Neq,
                    file_url.into(),
                )),
                target_workspace
            )
            .await?;
        let context_header = build_context_header(language_id, snippets);
        let prompt = format!("{context_header}{prompt}");
        let time = t.elapsed().as_millis();
        info!(prompt, build_prompt_ms = time, "built prompt in {time} ms");
        Ok(prompt)
    }
}

async fn request_completion(
    http_client: &reqwest::Client,
    prompt: String,
    params: &GetCompletionsParams,
    extra_params: Map<String, Value>,
) -> Result<Vec<Generation>> {
    let t = Instant::now();

    let json = build_body(
        &params.backend,
        params.model.clone(),
        prompt,
        params.request_body.clone(),
        extra_params,
    );
    let headers = build_headers(&params.backend, params.api_token.as_ref(), params.ide)?;
    let res = http_client
        .post(build_url(params.backend.clone(), &params.model))
        .json(&json)
        .headers(headers)
        .send()
        .await?;

    let model = &params.model;
    let generations = parse_generations(&params.backend, res.text().await?.as_str())?;
    let time = t.elapsed().as_millis();
    info!(
        model,
        compute_generations_ms = time,
        generations = serde_json::to_string(&generations)?,
        "{model} computed generations in {time} ms"
    );
    Ok(generations)
}

fn format_generations(
    generations: Vec<Generation>,
    tokens_to_clear: &[String],
    completion_type: CompletionType,
) -> Vec<Completion> {
    generations
        .into_iter()
        .map(|g| {
            let mut generated_text = g.generated_text;
            for token in tokens_to_clear {
                generated_text = generated_text.replace(token, "")
            }
            match completion_type {
                CompletionType::Empty => {
                    warn!("completion type should not be empty when post processing completions");
                    Completion { generated_text }
                }
                CompletionType::SingleLine => Completion {
                    generated_text: generated_text
                        .split_once('\n')
                        .unwrap_or((&generated_text, ""))
                        .0
                        .to_owned(),
                },
                CompletionType::MultiLine => Completion { generated_text },
            }
        })
        .collect()
}

async fn download_tokenizer_file(
    http_client: &reqwest::Client,
    url: &str,
    api_token: Option<&String>,
    to: impl AsRef<Path>,
    ide: Ide,
) -> Result<()> {
    if to.as_ref().exists() {
        return Ok(());
    }
    tokio::fs::create_dir_all(to.as_ref().parent().ok_or(Error::InvalidTokenizerPath)?).await?;
    let headers = build_headers(&Backend::default(), api_token, ide)?;
    let mut file = tokio::fs::OpenOptions::new()
        .write(true)
        .create(true)
        .open(to)
        .await?;
    let http_client = http_client.clone();
    let url = url.to_owned();
    // TODO:
    // - create oneshot channel to send result of tokenizer download to display error message
    // to user?
    // - retry logic?
    tokio::spawn(async move {
        let res = match http_client.get(url).headers(headers).send().await {
            Ok(res) => res,
            Err(err) => {
                error!("error sending download request for the tokenzier file: {err}");
                return;
            }
        };
        let res = match res.error_for_status() {
            Ok(res) => res,
            Err(err) => {
                error!("API replied with error to the tokenizer file download: {err}");
                return;
            }
        };
        let bytes = match res.bytes().await {
            Ok(bytes) => bytes,
            Err(err) => {
                error!("error while streaming tokenizer file bytes: {err}");
                return;
            }
        };
        match file.write_all(&bytes).await {
            Ok(_) => (),
            Err(err) => {
                error!("error writing the tokenizer file to disk: {err}");
            }
        };
    })
    .await?;
    Ok(())
}

async fn get_tokenizer(
    model: &str,
    tokenizer_map: &mut HashMap<String, Arc<Tokenizer>>,
    tokenizer_config: Option<&TokenizerConfig>,
    http_client: &reqwest::Client,
    cache_dir: impl AsRef<Path>,
    ide: Ide,
) -> Result<Option<Arc<Tokenizer>>> {
    if let Some(tokenizer) = tokenizer_map.get(model) {
        return Ok(Some(tokenizer.clone()));
    }
    if let Some(config) = tokenizer_config {
        let tokenizer = match config {
            TokenizerConfig::Local { path } => match Tokenizer::from_file(path) {
                Ok(tokenizer) => Some(Arc::new(tokenizer)),
                Err(err) => {
                    error!("error loading tokenizer from file: {err}");
                    None
                }
            },
            TokenizerConfig::HuggingFace {
                repository,
                api_token,
            } => {
                let (org, repo) = repository
                    .split_once('/')
                    .ok_or(Error::InvalidRepositoryId)?;
                let path = cache_dir
                    .as_ref()
                    .join(org)
                    .join(repo)
                    .join("tokenizer.json");
                let url =
                    format!("https://huggingface.co/{repository}/resolve/main/tokenizer.json");
                download_tokenizer_file(http_client, &url, api_token.as_ref(), &path, ide).await?;
                match Tokenizer::from_file(path) {
                    Ok(tokenizer) => Some(Arc::new(tokenizer)),
                    Err(err) => {
                        error!("error loading tokenizer from file: {err}");
                        None
                    }
                }
            }
            TokenizerConfig::Download { url, to } => {
                download_tokenizer_file(http_client, url, None, &to, ide).await?;
                match Tokenizer::from_file(to) {
                    Ok(tokenizer) => Some(Arc::new(tokenizer)),
                    Err(err) => {
                        error!("error loading tokenizer from file: {err}");
                        None
                    }
                }
            }
        };
        if let Some(tokenizer) = tokenizer.clone() {
            tokenizer_map.insert(model.to_owned(), tokenizer.clone());
        }
        Ok(tokenizer)
    } else {
        Ok(None)
    }
}

fn build_url(backend: Backend, model: &str) -> String {
    match backend {
        Backend::HuggingFace { url } => format!("{url}/models/{model}"),
        Backend::Ollama { url } => url,
        Backend::OpenAi { url } => url,
        Backend::Tgi { url } => url,
    }
}

fn file_uri_to_workspace(workspace_folders: Option<&Vec<WorkspaceFolder>>, file_uri: &str) -> String {
    // let folders = self.workspace_folders.read().await;
    match workspace_folders {
        Some(folders) => {
            let parent_workspace = folders
                .clone()
                .into_iter()
                .filter(|folder| file_uri.contains(folder.uri.path()))
                .collect::<Vec<WorkspaceFolder>>();
            if parent_workspace.is_empty() {
                folders[0].name.clone()
            } else {
                parent_workspace[0].name.clone()
            }
        }
        None => "".to_string(),
    }
}

impl LlmService {
    async fn file_uri_to_workspace(&self, file_uri: String) -> String {
        debug!("From file to workspace {}", file_uri);
        debug!("With workspaces {:?}", self.workspace_folders);
        let folders = self.workspace_folders.read().await;
        match folders.as_ref() {
            Some(folders) => {
                let parent_workspace = folders
                    .clone()
                    .into_iter()
                    .filter(|folder| file_uri.contains(folder.uri.path()))
                    .collect::<Vec<WorkspaceFolder>>();
                if parent_workspace.is_empty() {
                    folders[0].name.clone()
                } else {
                    parent_workspace[0].name.clone()
                }
            }
            None => "".to_string(),
        }
    }

    fn enriched_data_for_request(
        &self,
        document: &Document,
        target_workspace: String,
    ) -> Map<String, Value> {
        let extra_params = json!({"repository": target_workspace,
            "language": document.language_id});

        match extra_params.as_object() {
            Some(extra) => extra.clone(),
            None => Map::new(),
        }
    }

    async fn get_completions(
        &self,
        params: GetCompletionsParams,
    ) -> LspResult<GetCompletionsResult> {
        let request_id = Uuid::new_v4();
        let span = info_span!("completion_request", %request_id);

        async move {
            let document_map = self.document_map.read().await;

            let file_url = params.text_document_position.text_document.uri.as_str();
<<<<<<< HEAD
            let target_workspace = file_uri_to_workspace(
                self.workspace_folders.read().await.as_ref(),
                file_url);
=======
            let target_workspace = self.file_uri_to_workspace(file_url.to_string()).await;
>>>>>>> 7e5772a6
            let document =
                match document_map.get(file_url) {
                    Some(doc) => doc,
                    None => {
                        debug!("failed to find document");
                        return Ok(GetCompletionsResult {
                            request_id,
                            completions: vec![],
                        });
                    }
                };

            info!(
                document_url = %params.text_document_position.text_document.uri,
                cursor_line = ?params.text_document_position.position.line,
                cursor_character = ?params.text_document_position.position.character,
                language_id = %document.language_id,
                model = params.model,
                backend = ?params.backend,
                ide = %params.ide,
                request_body = serde_json::to_string(&params.request_body).map_err(internal_error)?,
                "received completion request for {}",
                params.text_document_position.text_document.uri
            );
            if params.api_token.is_none() && params.backend.is_using_inference_api() {
                let now = Instant::now();
                let unauthenticated_warn_at = self.unauthenticated_warn_at.read().await;
                if now.duration_since(*unauthenticated_warn_at) > MAX_WARNING_REPEAT {
                    drop(unauthenticated_warn_at);
                    self.client.show_message(MessageType::WARNING, "You are currently unauthenticated and will get rate limited. To reduce rate limiting, login with your API Token and consider subscribing to PRO: https://huggingface.co/pricing#pro").await;
                    let mut unauthenticated_warn_at = self.unauthenticated_warn_at.write().await;
                    *unauthenticated_warn_at = Instant::now();
                }
            }
            let completion_type = should_complete(document, params.text_document_position.position)?;
            info!(%completion_type, "completion type: {completion_type:?}");
            if completion_type == CompletionType::Empty {
                return Ok(GetCompletionsResult { request_id, completions: vec![]});
            }

            let tokenizer = get_tokenizer(
                &params.model,
                &mut *self.tokenizer_map.write().await,
                params.tokenizer_config.as_ref(),
                &self.http_client,
                &self.cache_dir,
                params.ide,
            )
            .await?;
            let prompt = build_prompt(
                params.text_document_position.position,
                &document.text,
                &params.fim,
                tokenizer,
                params.context_window,
                &file_url.replace("file://", ""),
                document.language_id,
                self.snippet_retriever.clone(),
                &target_workspace,
            ).await?;

            let http_client = if params.tls_skip_verify_insecure {
                info!("tls verification is disabled");
                &self.unsafe_http_client
            } else {
                &self.http_client
            };
            let extra_params = self.enriched_data_for_request(document,
                target_workspace);
            let result = request_completion(
                http_client,
                prompt,
                &params,
                extra_params,
            )
            .await?;

            let completions = format_generations(result, &params.tokens_to_clear, completion_type);
            Ok(GetCompletionsResult { request_id, completions })
        }.instrument(span).await
    }

    async fn accept_completion(&self, accepted: AcceptCompletionParams) -> LspResult<()> {
        info!(
            request_id = %accepted.request_id,
            accepted_position = accepted.accepted_completion,
            shown_completions = serde_json::to_string(&accepted.shown_completions).map_err(internal_error)?,
            "accepted completion"
        );
        Ok(())
    }

    async fn reject_completion(&self, rejected: RejectCompletionParams) -> LspResult<()> {
        info!(
            request_id = %rejected.request_id,
            shown_completions = serde_json::to_string(&rejected.shown_completions).map_err(internal_error)?,
            "rejected completion"
        );
        Ok(())
    }

    fn ignore_file(&self, uri: Url) -> bool {
        let uri_str = uri.to_string();
        let path = uri.path();
        uri.scheme() == "output"
            || uri.scheme() == "term"
            || uri.scheme() == "file" && (uri_str == "file:///" || !Path::new(&path).exists())
    }
}

#[tower_lsp::async_trait]
impl LanguageServer for LlmService {
    async fn initialize(&self, params: InitializeParams) -> LspResult<InitializeResult> {
        *self.workspace_folders.write().await = params.workspace_folders.clone();
        *self.supports_progress_bar.write().await = params
            .capabilities
            .window
            .map(|window| window.work_done_progress.unwrap_or(false))
            .unwrap_or(false);
        let position_encoding = params.capabilities.general.and_then(|general_cap| {
            general_cap.position_encodings.and_then(|encodings| {
                if encodings.contains(&PositionEncodingKind::UTF8) {
                    Some(PositionEncodingKind::UTF8)
                } else {
                    // self.client.show_message(MessageType::WARNING, "llm-ls only supports UTF-8 position encoding, defaulting to UTF-16 which might cause offsetting errors").await;
                    None
                }
            })
        });
        Ok(InitializeResult {
            server_info: Some(ServerInfo {
                name: "llm-ls".to_owned(),
                version: Some(VERSION.to_owned()),
            }),
            capabilities: ServerCapabilities {
                text_document_sync: Some(TextDocumentSyncCapability::Kind(
                    TextDocumentSyncKind::INCREMENTAL,
                )),
                position_encoding,
                ..Default::default()
            },
        })
    }

    async fn initialized(&self, _: InitializedParams) {
        let client = self.client.clone();
        let config = self.config.clone();
        let snippet_retriever = self.snippet_retriever.clone();
        let supports_progress_bar = self.supports_progress_bar.clone();
        let workspace_folders = self.workspace_folders.clone();
        let token = NumberOrString::Number(42);

        let token_copy = NumberOrString::Number(42);
        let (tx, rx) = oneshot::channel();
        *self.cancel_snippet_build_tx.write().await = Some(tx);
        let handle = tokio::spawn(async move {
            let guard = workspace_folders.read().await;
            if let Some(workspace_folders) = guard.as_ref() {
                if *supports_progress_bar.read().await {
                    match client
                        .send_request::<WorkDoneProgressCreate>(WorkDoneProgressCreateParams {
                            token: token.clone(),
                        })
                        .await
                    {
                        Ok(_) => (),
                        Err(err) => {
                            error!("err: {err}");
                            return;
                        }
                    };
                    client
                        .send_notification::<Progress>(ProgressParams {
                            token: token.clone(),
                            value: ProgressParamsValue::WorkDone(WorkDoneProgress::Begin(
                                WorkDoneProgressBegin {
                                    title: "creating workspace embeddings".to_owned(),
                                    ..Default::default()
                                },
                            )),
                        })
                        .await;
                }
                let mut guard = snippet_retriever.write().await;
                let workspace_path = &workspace_folders[0].uri.path().to_string();
                let workspace_root = file_uri_to_workspace(Some(workspace_folders), &workspace_path);
                tokio::select! {
                    res = guard.build_workspace_snippets(
                        client.clone(),
                        config,
                        token,
                        &workspace_root,
                        &workspace_path,
                    ) => {
                        if let Err(err) = res {
                            error!("failed building workspace snippets: {err}");
                        }
                    },
                    _ = rx => debug!("received cancellation, stopping indexation"),
                }
                if *supports_progress_bar.read().await {
                    client
                        .send_notification::<Progress>(ProgressParams {
                            token: token_copy,
                            value: ProgressParamsValue::WorkDone(WorkDoneProgress::End(
                                WorkDoneProgressEnd {
                                    ..Default::default()
                                },
                            )),
                        })
                        .await;
                }
            }
        });
        *self.indexation_handle.write().await = Some(handle);
        self.client
            .log_message(MessageType::INFO, "llm-ls initialized")
            .await;
        info!("initialized language server");
    }

    async fn did_open(&self, params: DidOpenTextDocumentParams) {
        let uri = params.text_document.uri.to_string();
        if self.ignore_file(params.text_document.uri) {
            return;
        }

        match Document::open(
            &params.text_document.language_id,
            &params.text_document.text,
        )
        .await
        {
            Ok(document) => {
                self.document_map
                    .write()
                    .await
                    .insert(uri.clone(), document);
                info!("{uri} opened");
            }
            Err(err) => error!("error opening {uri}: {err}"),
        }
        self.client
            .log_message(MessageType::INFO, format!("{uri} opened"))
            .await;
    }

    async fn did_change(&self, params: DidChangeTextDocumentParams) {
        let uri = params.text_document.uri.to_string();
        let path = params.text_document.uri.path();
        if self.ignore_file(params.text_document.uri.clone()) {
            return;
        }

        let mut document_map = self.document_map.write().await;
        self.client
            .log_message(MessageType::LOG, format!("{uri} changed"))
            .await;
        let doc = document_map.get_mut(&uri);
        if let Some(doc) = doc {
            for change in &params.content_changes {
                if let Some(range) = change.range {
                    match doc.change(range, &change.text).await {
                        Ok((start, old_end, new_end)) => {
                            let start = Position::new(start as u32, 0);
                            let workspace_folders = self.workspace_folders.read().await;
                            let target_workspace = file_uri_to_workspace(workspace_folders.as_ref(), path);

                            if let Err(err) = self
                                .snippet_retriever
                                .write()
                                .await
                                .remove(
                                    path.to_owned(),
                                    Range::new(start, Position::new(old_end as u32, 0)),
                                    &target_workspace,
                                )
                                .await
                            {
                                error!("error while removing embeddings: {err}");
                            }
                            if let Err(err) = self
                                .snippet_retriever
                                .write()
                                .await
                                .update_document(
                                    path.to_owned(),
                                    Range::new(start, Position::new(new_end as u32, 0)),
                                    &target_workspace,
                                )
                                .await
                            {
                                error!("error while updating embeddings: {err}");
                            }
                            info!("{uri} changed");
                        }
                        Err(err) => error!("error when changing {uri}: {err}"),
                    }
                } else {
                    warn!("Could not update document, got change request with missing range");
                }
            }
        } else {
            debug!("textDocument/didChange {uri}: document not found");
        }
    }

    async fn did_save(&self, params: DidSaveTextDocumentParams) {
        let uri = params.text_document.uri.to_string();
        self.client
            .log_message(MessageType::INFO, format!("{uri} saved"))
            .await;
        info!("{uri} saved");
    }

    // TODO:
    // textDocument/didClose
    async fn did_close(&self, params: DidCloseTextDocumentParams) {
        let uri = params.text_document.uri.to_string();
        self.client
            .log_message(MessageType::INFO, format!("{uri} closed"))
            .await;
        info!("{uri} closed");
    }

    async fn shutdown(&self) -> LspResult<()> {
        debug!("shutdown");
        if let Some(tx) = self.cancel_snippet_build_tx.write().await.take() {
            let _ = tx.send(());
        }
        self.snippet_retriever
            .read()
            .await
            .stop()
            .await
            .map_err(internal_error)?;
        if let Some(handle) = self.indexation_handle.write().await.take() {
            if let Err(err) = handle.await {
                error!("error indexing snippets: {err}");
            }
        }
        Ok(())
    }
}

#[derive(Parser, Debug)]
#[command(author, version, about, long_about = None)]
struct Args {
    /// Wether to use a tcp socket for data transfer
    #[arg(long = "port")]
    socket: Option<usize>,

    /// Wether to use stdio transport for data transfer, ignored because it is the default
    /// behaviour
    #[arg(short, long, default_value_t = true)]
    stdio: bool,
}

#[tokio::main]
async fn main() {
    let args = Args::parse();

    let home_dir = home::home_dir().ok_or(()).expect("failed to find home dir");
    let cache_dir = home_dir.join(".cache/llm_ls");
    tokio::fs::create_dir_all(&cache_dir)
        .await
        .expect("failed to create cache dir");

    let log_file = rolling::never(&cache_dir, "llm-ls.log");
    let builder = tracing_subscriber::fmt()
        .with_writer(log_file)
        .with_target(true)
        .with_line_number(true)
        .with_env_filter(
            EnvFilter::try_from_env("LLM_LOG_LEVEL").unwrap_or_else(|_| EnvFilter::new("warn")),
        );

    builder
        .json()
        .flatten_event(true)
        .with_current_span(false)
        .with_span_list(true)
        .init();

    let http_client = reqwest::Client::new();
    let unsafe_http_client = reqwest::Client::builder()
        .danger_accept_invalid_certs(true)
        .build()
        .expect("failed to build reqwest unsafe client");
    debug!("Reading {:?}", cache_dir);

    let config = Arc::new(
        load_config(
            cache_dir
                .to_str()
                .expect("cache dir path is not valid utf8"),
        )
        .await
        .expect("failed to load config file"),
    );
    let snippet_retriever = Arc::new(RwLock::new(
        SnippetRetriever::new(cache_dir.join("embeddings"), config.model.clone(), 20, 10)
            .await
            .expect("failed to initialise snippet retriever"),
    ));
    let (service, socket) = LspService::build(|client| LlmService {
        cache_dir,
        client,
        config,
        document_map: Arc::new(RwLock::new(HashMap::new())),
        http_client,
        unsafe_http_client,
        workspace_folders: Arc::new(RwLock::new(None)),
        tokenizer_map: Arc::new(RwLock::new(HashMap::new())),
        unauthenticated_warn_at: Arc::new(RwLock::new(
            Instant::now()
                .checked_sub(MAX_WARNING_REPEAT)
                .expect("instant to be in bounds"),
        )),
        snippet_retriever,
        supports_progress_bar: Arc::new(RwLock::new(false)),
        cancel_snippet_build_tx: Arc::new(RwLock::new(None)),
        indexation_handle: Arc::new(RwLock::new(None)),
    })
    .custom_method("llm-ls/getCompletions", LlmService::get_completions)
    .custom_method("llm-ls/acceptCompletion", LlmService::accept_completion)
    .custom_method("llm-ls/rejectCompletion", LlmService::reject_completion)
    .finish();

    if let Some(port) = args.socket {
        let addr = format!("127.0.0.1:{port}");
        let listener = TcpListener::bind(&addr)
            .await
            .unwrap_or_else(|_| panic!("failed to bind tcp listener to {addr}"));
        let (stream, _) = listener
            .accept()
            .await
            .unwrap_or_else(|_| panic!("failed to accept new connections on {addr}"));
        let (read, write) = tokio::io::split(stream);
        Server::new(read, write, socket).serve(service).await;
    } else {
        let (stdin, stdout) = (tokio::io::stdin(), tokio::io::stdout());
        Server::new(stdin, stdout, socket).serve(service).await;
    }
}

#[cfg(test)]
mod tests {
    use super::*;

    async fn service_setup() -> LspService<LlmService> {
        let cache_dir = PathBuf::from(r"idontexist");
        let config = Arc::new(LlmLsConfig {
            ..Default::default()
        });
        let snippet_retriever = Arc::new(RwLock::new(
            SnippetRetriever::new(cache_dir.join("embeddings"), config.model.clone(), 20, 10)
                .await
                .unwrap(),
        ));
        let (service, _) = LspService::build(|client| LlmService {
            cache_dir,
            client,
            config,
            document_map: Arc::new(RwLock::new(HashMap::new())),
            http_client: reqwest::Client::new(),
            unsafe_http_client: reqwest::Client::new(),
            workspace_folders: Arc::new(RwLock::new(None)),
            tokenizer_map: Arc::new(RwLock::new(HashMap::new())),
            unauthenticated_warn_at: Arc::new(RwLock::new(
                Instant::now()
                    .checked_sub(MAX_WARNING_REPEAT)
                    .expect("instant to be in bounds"),
            )),
            snippet_retriever,
            supports_progress_bar: Arc::new(RwLock::new(false)),
            cancel_snippet_build_tx: Arc::new(RwLock::new(None)),
            indexation_handle: Arc::new(RwLock::new(None)),
        })
        .finish();
        service
    }

    #[tokio::test]
    async fn test_file_uri_to_workspace() {
        // let (service, socket) = LspService::new(|client| LlmService { client });
        let service = service_setup().await;
        {
<<<<<<< HEAD
            let folders = service.inner().workspace_folders.read().await;
            let inn = file_uri_to_workspace(folders.as_ref(),
                "/home/test");
                
=======
            let inn = service
                .inner()
                .file_uri_to_workspace("/home/test".to_string())
                .await;
>>>>>>> 7e5772a6
            assert_eq!(inn, "");
        }
        {
            *service.inner().workspace_folders.write().await = vec![
                WorkspaceFolder {
                    name: "other_repo".to_string(),
                    uri: Url::from_directory_path("/home/other_test").unwrap(),
                },
                WorkspaceFolder {
                    name: "test_repo".to_string(),
                    uri: Url::from_directory_path("/home/test").unwrap(),
                },
            ]
            .into();
<<<<<<< HEAD
            let folders = service.inner().workspace_folders.read().await;
            let inn = file_uri_to_workspace(folders.as_ref(),
            "/home/test/src/lib/main.py");
=======
            let inn = service
                .inner()
                .file_uri_to_workspace("/home/test/src/lib/main.py".to_string())
                .await;
>>>>>>> 7e5772a6
            assert_eq!(inn, "test_repo");
        }
        {
            *service.inner().workspace_folders.write().await = vec![WorkspaceFolder {
                name: "other_repo".to_string(),
                uri: Url::from_directory_path("/home/other_test").unwrap(),
            }]
            .into();
<<<<<<< HEAD
            let folders = service.inner().workspace_folders.read().await;
            let inn = file_uri_to_workspace(folders.as_ref(), "/home/test/src/lib/main.py");
=======
            let inn = service
                .inner()
                .file_uri_to_workspace("/home/test/src/lib/main.py".to_string())
                .await;
>>>>>>> 7e5772a6
            assert_eq!(inn, "other_repo");
        }
    }
}<|MERGE_RESOLUTION|>--- conflicted
+++ resolved
@@ -580,13 +580,9 @@
             let document_map = self.document_map.read().await;
 
             let file_url = params.text_document_position.text_document.uri.as_str();
-<<<<<<< HEAD
             let target_workspace = file_uri_to_workspace(
                 self.workspace_folders.read().await.as_ref(),
                 file_url);
-=======
-            let target_workspace = self.file_uri_to_workspace(file_url.to_string()).await;
->>>>>>> 7e5772a6
             let document =
                 match document_map.get(file_url) {
                     Some(doc) => doc,
@@ -1075,17 +1071,10 @@
         // let (service, socket) = LspService::new(|client| LlmService { client });
         let service = service_setup().await;
         {
-<<<<<<< HEAD
             let folders = service.inner().workspace_folders.read().await;
             let inn = file_uri_to_workspace(folders.as_ref(),
                 "/home/test");
                 
-=======
-            let inn = service
-                .inner()
-                .file_uri_to_workspace("/home/test".to_string())
-                .await;
->>>>>>> 7e5772a6
             assert_eq!(inn, "");
         }
         {
@@ -1100,16 +1089,9 @@
                 },
             ]
             .into();
-<<<<<<< HEAD
             let folders = service.inner().workspace_folders.read().await;
             let inn = file_uri_to_workspace(folders.as_ref(),
             "/home/test/src/lib/main.py");
-=======
-            let inn = service
-                .inner()
-                .file_uri_to_workspace("/home/test/src/lib/main.py".to_string())
-                .await;
->>>>>>> 7e5772a6
             assert_eq!(inn, "test_repo");
         }
         {
@@ -1118,15 +1100,8 @@
                 uri: Url::from_directory_path("/home/other_test").unwrap(),
             }]
             .into();
-<<<<<<< HEAD
             let folders = service.inner().workspace_folders.read().await;
             let inn = file_uri_to_workspace(folders.as_ref(), "/home/test/src/lib/main.py");
-=======
-            let inn = service
-                .inner()
-                .file_uri_to_workspace("/home/test/src/lib/main.py".to_string())
-                .await;
->>>>>>> 7e5772a6
             assert_eq!(inn, "other_repo");
         }
     }
