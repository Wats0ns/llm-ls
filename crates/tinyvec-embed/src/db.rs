--- conflicted
+++ resolved
@@ -267,21 +267,6 @@
     }
 }
 
-<<<<<<< HEAD
-impl TryInto<usize> for &Value {
-    type Error = Error;
-
-    fn try_into(self) -> Result<usize> {
-        if let Value::Number(n) = self {
-            Ok(n.clone() as usize)
-        } else {
-            Err(Error::ValueNotNumber(self.to_owned()))
-        }
-    }
-}
-
-=======
->>>>>>> 7e5772a6
 impl From<usize> for Value {
     fn from(value: usize) -> Self {
         Self::Number(value as f32)
